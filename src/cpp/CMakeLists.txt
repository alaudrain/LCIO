--- conflicted
+++ resolved
@@ -396,20 +396,6 @@
   TARGET_LINK_LIBRARIES( bin_${file} lcio )
   INSTALL( TARGETS bin_${file} DESTINATION bin )
 ENDMACRO()
-<<<<<<< HEAD
-#===================================================================
-
-ADD_LCIO_BIN( simjob ) 
-ADD_LCIO_BIN( anajob ) 
-ADD_LCIO_BIN( recjob ) 
-ADD_LCIO_BIN( dumpevent ) 
-ADD_LCIO_BIN( copyfix ) 
-ADD_LCIO_BIN( stdhepjob ) 
-ADD_LCIO_BIN( addRandomAccess )
-ADD_LCIO_BIN( lcio_event_counter ) 
-
-=======
->>>>>>> 26ce18c7
 
 ADD_LCIO_EXAMPLE( simjob ) 
 ADD_LCIO_EXAMPLE( anajob ) 
@@ -418,19 +404,20 @@
 ADD_LCIO_EXAMPLE( copyfix ) 
 ADD_LCIO_EXAMPLE( stdhepjob ) 
 ADD_LCIO_EXAMPLE( addRandomAccess )
+ADD_LCIO_EXAMPLE( lcio_event_counter ) 
 
 IF( BUILD_LCIO_EXAMPLES )
   ADD_LCIO_EXAMPLE( lcrtrelation )
   ADD_LCIO_EXAMPLE( readcalibration )
 
   # LCIO SHELL needs curses and readline libraries
-  FIND_PACKAGE( Curses )
+  FIND_PACKAGE( Curses QUIET )
   FIND_LIBRARY( READLINE_LIBRARY readline PATHS /usr/local/lib64 /usr/local/lib )
   IF( CURSES_LIBRARY AND READLINE_LIBRARY )
     ADD_LCIO_EXAMPLE( lsh )
     TARGET_LINK_LIBRARIES( bin_lsh ${CURSES_LIBRARY} ${READLINE_LIBRARY} )
   ELSE()
-    MESSAGE( "Warning: didn't find curses and/or readline libraries. Cannot build lsh" )
+    MESSAGE( "cannot build lsh: curses and/or readline libraries not found" )
   ENDIF()
 ENDIF()
 # ============================================================================
@@ -586,26 +573,22 @@
 ENDMACRO()
 
 
-<<<<<<< HEAD
-# ===== TESTS in src/cpp/src/TESTS =================
-ADD_LCIO_CTEST( test_example ) 
-ADD_LCIO_CTEST( test_calohit )
-ADD_LCIO_CTEST( test_trackerhit )
-ADD_LCIO_CTEST( test_trackerpulse )
-ADD_LCIO_CTEST( test_randomaccess) 
-
-INCLUDE( ${PROJECT_SOURCE_DIR}/FindCLHEP.cmake )
-#FIND_PACKAGE( CLHEP REQUIRED) 
-IF( CLHEP_FOUND )
-ADD_LCIO_CTEST( test_fourvector) 
-INCLUDE_DIRECTORIES( ${CLHEP_INCLUDE_DIRS} ) 
-ENDIF( CLHEP_FOUND )
-# ==================================================
-=======
+
+
+# ===== TESTS in src/cpp/src/TESTS ===========================================
+
 ADD_LCIO_TEST( test_example ) 
 ADD_LCIO_TEST( test_calohit )
 ADD_LCIO_TEST( test_trackerhit )
 ADD_LCIO_TEST( test_trackerpulse )
 ADD_LCIO_TEST( test_randomaccess )  # needs output from t_c_sim
+
+FIND_PACKAGE( CLHEP QUIET )
+IF( CLHEP_FOUND )
+    INCLUDE_DIRECTORIES( ${CLHEP_INCLUDE_DIRS} ) 
+    ADD_LCIO_TEST( test_fourvector) 
+ELSE()
+    MESSAGE( "cannot build test_fourvector: clhep not found" )
+ENDIF( CLHEP_FOUND )
+
 # ============================================================================
->>>>>>> 26ce18c7
